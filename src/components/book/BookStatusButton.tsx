--- conflicted
+++ resolved
@@ -1,4 +1,3 @@
-
 import React, { useState } from "react";
 import { Book } from "@/lib/nostr/types";
 import { Button } from "@/components/ui/button";
@@ -177,22 +176,6 @@
     }
     
     return (
-<<<<<<< HEAD
-      <div className="w-full space-y-2">
-        <Button
-          className="w-full bg-green-600 hover:bg-green-700"
-          size="sm"
-          onClick={onMarkAsRead}
-          disabled={pendingAction !== null}
-        >
-          {pendingAction === 'finished' ? (
-            <Loader2 className="h-4 w-4 animate-spin mr-1" />
-          ) : (
-            <Check className="mr-1 h-4 w-4" />
-          )}
-          Mark as Read
-        </Button>
-=======
       <div className="w-full">
         <div className="flex gap-1">
           <Button
@@ -225,7 +208,6 @@
             </Button>
           )}
         </div>
->>>>>>> abd51993
       </div>
     );
   }
@@ -284,10 +266,6 @@
               )}
             </Button>
           )}
-<<<<<<< HEAD
-          Start Reading
-        </Button>
-=======
         </div>
       </div>
     );
@@ -328,7 +306,6 @@
             <span className="sr-only">Read</span>
           </Button>
         </div>
->>>>>>> abd51993
       </div>
     );
   }
